#include <iostream>
#include <queue>
#include <unordered_map>
#include <unordered_set>
#include <vector>
#include <getopt.h>

#include "a-star-navigator.h"
#include "VideoOutput.h"
#include "Utility.h"

void simulate_waves(ProblemData &problemData) {
    auto &islandMap = problemData.islandMap;
    float (&secondLastWaveIntensity)[MAP_SIZE][MAP_SIZE] = *problemData.secondLastWaveIntensity;
    float (&lastWaveIntensity)[MAP_SIZE][MAP_SIZE] = *problemData.lastWaveIntensity;
    float (&currentWaveIntensity)[MAP_SIZE][MAP_SIZE] = *problemData.currentWaveIntensity;

#pragma omp parallel for schedule(dynamic)
    for (int x = 1; x < MAP_SIZE - 1; ++x) {
        for (int y = 1; y < MAP_SIZE - 1; ++y) {

            // Simulate some waves

            // The acceleration is the relative difference between the current point and the last.
            float acceleration = lastWaveIntensity[x][y - 1]
                                 + lastWaveIntensity[x - 1][y]
                                 + lastWaveIntensity[x + 1][y]
                                 + lastWaveIntensity[x][y + 1]
                                 - 4 * lastWaveIntensity[x][y];

            // The acceleration is multiplied with an attack value, specifying how fast the system can accelerate.
            acceleration *= ATTACK_FACTOR;

            // The last_velocity is calculated from the difference between the last intensity and the
            // second to last intensity
            float last_velocity = lastWaveIntensity[x][y] - secondLastWaveIntensity[x][y];

            // energy preserved takes into account that storms lose energy to their environments over time. The
            // ratio of energy preserved is higher on open water, lower close to the shore and 0 on land.
            float energyPreserved = std::clamp(
                    ENERGY_PRESERVATION_FACTOR * (LAND_THRESHOLD - 0.1f * islandMap[x][y]), 0.0f, 1.0f);

            // There aren't any waves on land.
            if (islandMap[x][y] >= LAND_THRESHOLD) {
                currentWaveIntensity[x][y] = 0.0f;
            } else {
                currentWaveIntensity[x][y] =
                        std::clamp(lastWaveIntensity[x][y] + (last_velocity + acceleration) * energyPreserved, 0.0f,
                                   1.0f);
            }
        }
    }
}


// Since all pirates like navigating by the stars, Captain Jack's favorite pathfinding algorithm is called A*.
// Unfortunately, sometimes you just have to make do with what you have. So here we use a search algorithm that searches
// the entire domain every time step and calculates all possible ship positions.
bool findPathWithExhaustiveSearch(ProblemData &problemData, int timestep,
                                  std::vector <Position2D> &pathOutput) {
    auto &start = problemData.shipOrigin;
    auto &portRoyal = problemData.portRoyal;
    auto &islandMap = problemData.islandMap;
    auto &currentWaveIntensity = *problemData.currentWaveIntensity;

    int numPossiblePositions = 0;

    bool (&currentShipPositions)[MAP_SIZE][MAP_SIZE] = *problemData.currentShipPositions;
    bool (&previousShipPositions)[MAP_SIZE][MAP_SIZE] = *problemData.previousShipPositions;

    // We could always have been at the start in the previous frame since we get to choose when we start our journey.
    previousShipPositions[start.x][start.y] = true;

    // Ensure that our new buffer is set to zero. We need to ensure this because we are reusing previously used buffers.
    for (int x = 0; x < MAP_SIZE; ++x) {
        for (int y = 0; y < MAP_SIZE; ++y) {
            currentShipPositions[x][y] = false;
        }
    }

    // Do the actual path finding.
    volatile bool flag = false;
#pragma omp parallel for schedule(dynamic) shared(flag) reduction(+: numPossiblePositions)
    for (int x = 0; x < MAP_SIZE; ++x) {
        for (int y = 0; y < MAP_SIZE; ++y) {
            if (flag) continue;
            // If there is no possibility to reach this position then we don't need to process it.
            if (!previousShipPositions[x][y]) {
                continue;
            }
            Position2D previousPosition(x, y);

            // The Jolly Mon (Jack's ship) is not very versatile. It can only move along the four cardinal directions by one
            // square each and along their diagonals. Alternatively, it can just try to stay where it is.
            // If we are not yet done then we have to take a look at our neighbors.
            for (Position2D &neighbor: neighbours) {
                // Get the neighboring position we are examining. It is one step further in time since we have to move
                // there first.
                Position2D neighborPosition = previousPosition + neighbor;

                // If position is out of bounds, skip it
                if (neighborPosition.x < 0 || neighborPosition.y < 0
                    || neighborPosition.x >= MAP_SIZE || neighborPosition.y >= MAP_SIZE) {
                    continue;
                }

                // If this position is already marked, skip it
                if (currentShipPositions[neighborPosition.x][neighborPosition.y]) {
                    continue;
                }

                // If we can't sail to this position because it is either on land or because the wave height is too
                // great for the Jolly Mon to handle, skip it
                if (islandMap[neighborPosition.x][neighborPosition.y] >= LAND_THRESHOLD ||
                    currentWaveIntensity[neighborPosition.x][neighborPosition.y] >= SHIP_THRESHOLD) {
                    continue;
                }

                if (problemData.constructPathForVisualization) {
                    // Add the previous node as the method we used to get here. This is only needed to draw the path for
                    // the output visualization.
                    if (neighborPosition.distanceTo(portRoyal) <= TIME_STEPS - timestep) {
                        Position2D &predecessor = problemData.nodePredecessors[timestep][neighborPosition];
                        predecessor = previousPosition;
                    }
                }

                // If we reach Port Royal, we win.
                if (neighborPosition == portRoyal) {
<<<<<<< HEAD
                    flag = true;
=======
                    return true;
>>>>>>> 25a44efd
                }

                currentShipPositions[neighborPosition.x][neighborPosition.y] = true;
                numPossiblePositions++;
            }
        }
    }
    // This is not strictly required but can be used to track how much additional memory our path traceback structures
    // are using.
    problemData.numPredecessors += problemData.nodePredecessors[timestep].size();

    return flag;
}


// Your main simulation routine.
int main(int argc, char *argv[]) {
    bool outputVisualization = false;
    bool constructPathForVisualization = false;
    int numProblems = 5;
    int option;

    //Not interesting for parallelization
    Utility::parse_input(outputVisualization, constructPathForVisualization, numProblems, option, argc, argv);

    // Fetch the seed from our container host used to generate the problem. This starts the timer.
    unsigned int seed = Utility::readInput();

    if (outputVisualization) {
        VideoOutput::beginVideoOutput();
    }

    // Note that on the submission server, we are solving "numProblems" problems
    for (int problem = 0; problem < numProblems; ++problem) {
        auto *problemData = new ProblemData();
        problemData->outputVisualization = outputVisualization;
        problemData->constructPathForVisualization = constructPathForVisualization;

        // Receive the problem from the system.
        Utility::generateProblem((seed + problem * JUMP_SIZE) & INT_LIM, *problemData);
        std::cerr << "Searching from ship position (" << problemData->shipOrigin.x << ", " << problemData->shipOrigin.y
                  << ") to Port Royal (" << problemData->portRoyal.x << ", " << problemData->portRoyal.y << ")."
                  << std::endl;

        int pathLength = -1;
        std::vector <Position2D> path;
        /** this is not parallelizable due to the implicit data dependency below*/
        for (int t = 2; t < TIME_STEPS; t++) {
            // First simulate all cycles of the storm
            simulate_waves(*problemData);       // implicit data dependency

            // Help captain Sparrow navigate the waves
            if (findPathWithExhaustiveSearch(*problemData, t, path)) {
                // The length of the path is one shorter than the time step because the first frame is not part of the
                // pathfinding, and the second frame is always the start position.
                pathLength = t - 1;
            }

            if (outputVisualization) {
                VideoOutput::writeVideoFrames(path, *problemData);
            }
            if (pathLength != -1) {
                break;
            }

            // Rotates the buffers, recycling no longer needed data buffers for writing new data.
            problemData->flipSearchBuffers();
            problemData->flipWaveBuffers();
        }
        // Submit our solution back to the system.
        Utility::writeOutput(pathLength);
        if (outputVisualization) {
            // Output the last frame some more times so that it's easier to see the path/result
            for (int i = 0; i < VIS_TIMES; ++i) {
                VideoOutput::writeVideoFrames(path, *problemData);
            }
        }

        delete problemData;
    }

// This stops the timer by printing DONE.
    Utility::stopTimer();

    if (outputVisualization) {
        VideoOutput::endVideoOutput();

    }
    return 0;
}<|MERGE_RESOLUTION|>--- conflicted
+++ resolved
@@ -127,11 +127,7 @@
 
                 // If we reach Port Royal, we win.
                 if (neighborPosition == portRoyal) {
-<<<<<<< HEAD
                     flag = true;
-=======
-                    return true;
->>>>>>> 25a44efd
                 }
 
                 currentShipPositions[neighborPosition.x][neighborPosition.y] = true;
@@ -151,7 +147,7 @@
 int main(int argc, char *argv[]) {
     bool outputVisualization = false;
     bool constructPathForVisualization = false;
-    int numProblems = 5;
+    int numProblems = 1;
     int option;
 
     //Not interesting for parallelization
